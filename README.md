--- conflicted
+++ resolved
@@ -47,16 +47,10 @@
    praise, and (hopefully) acceptance to come in. If not accepted,
    make changes, and repeat previous steps until accepted by
    committee.
-<<<<<<< HEAD
-9. Have the committee fill out the blog post approval form,
-   and send the form to the Computer Science Department Doctoral
-   Program Manager.
-=======
 9. Once accepted, have the committee fill out the blog post approval form,
    and send the form to the Computer Science Department Doctoral
    Program Manager. A blank version of this form can be found at the
    root of the blog repository as `WritingSkillsApprovalForm.pdf`.
->>>>>>> d7a4d4af
 10. Commit your changes to your fork of the repository (`git commit -am
    'Blogpost by Harry Bovik'`) and push changes to GitHub (`git
    push`).
@@ -82,13 +76,9 @@
    the scripts/instructions.
 3. Provide reviews to students (via email).
 4. Rinse and repeat, until post is acceptable.
-<<<<<<< HEAD
-5. Fill out blog post approval form.
-=======
 5. Fill out blog post approval form. A blank version of this form can
    be found at the root of the blog repository as
    `WritingSkillsApprovalForm.pdf`.
->>>>>>> d7a4d4af
 
 ## Instructions for the web-admin
 
